--- conflicted
+++ resolved
@@ -25,13 +25,8 @@
                      csv                  == 0.1.*,
                      deepseq              >= 1.1     && <1.4,
                      filepath             == 1.*,
-<<<<<<< HEAD
                      hashable             >= 1.1 && <1.2 || >= 1.2.1 && <1.3,
                      hashtables           >= 1.2     && <1.3,
-=======
-                     hashable >= 1.1 && <1.2 || >= 1.2.1 && <1.3,
-                     hashtables           >= 1.0     && <1.3,
->>>>>>> 13974e76
                      mtl                  == 2.*,
                      mwc-random           >= 0.8     && <0.14,
                      primitive,
