Name:                hashtables
<<<<<<< HEAD
Version:             1.0.1.8
=======
Version:             1.1.0.2
>>>>>>> 81ecf9b3
Synopsis:            Mutable hash tables in the ST monad
Homepage:            http://github.com/gregorycollins/hashtables
License:             BSD3
License-file:        LICENSE
Author:              Gregory Collins
Maintainer:          greg@gregorycollins.net
Copyright:           (c) 2011-2012, Google, Inc.
Category:            Data
Build-type:          Simple
Cabal-version:       >= 1.8

Description:
  This package provides a couple of different implementations of mutable hash
  tables in the ST monad, as well as a typeclass abstracting their common
  operations, and a set of wrappers to use the hash tables in the IO monad.
  .
  /QUICK START/: documentation for the hash table operations is provided in the
  "Data.HashTable.Class" module, and the IO wrappers (which most users will
  probably prefer) are located in the "Data.HashTable.IO" module.
  .
  This package currently contains three hash table implementations:
  .
    1. "Data.HashTable.ST.Basic" contains a basic open-addressing hash table
       using linear probing as the collision strategy. On a pure speed basis it
       should currently be the fastest available Haskell hash table
       implementation for lookups, although it has a higher memory overhead
       than the other tables and can suffer from long delays when the table is
       resized because all of the elements in the table need to be rehashed.
  .
    2. "Data.HashTable.ST.Cuckoo" contains an implementation of \"cuckoo
       hashing\" as introduced by Pagh and Rodler in 2001 (see
       <http://en.wikipedia.org/wiki/Cuckoo_hashing>). Cuckoo hashing has
       worst-case /O(1)/ lookups and can reach a high \"load factor\", in which
       the table can perform acceptably well even when more than 90% full.
       Randomized testing shows this implementation of cuckoo hashing to be
       slightly faster on insert and slightly slower on lookup than
       "Data.Hashtable.ST.Basic", while being more space efficient by about a
       half-word per key-value mapping. Cuckoo hashing, like the basic hash
       table implementation using linear probing, can suffer from long delays
       when the table is resized.
  .
    3. "Data.HashTable.ST.Linear" contains a linear hash table (see
       <http://en.wikipedia.org/wiki/Linear_hashing>), which trades some insert
       and lookup performance for higher space efficiency and much shorter
       delays when expanding the table. In most cases, benchmarks show this
       table to be currently slightly faster than @Data.HashTable@ from the
       Haskell base library.
  .
  It is recommended to create a concrete type alias in your code when using this
  package, i.e.:
  .
  > import qualified Data.HashTable.IO as H
  >
  > type HashTable k v = H.BasicHashTable k v
  >
  > foo :: IO (HashTable Int Int)
  > foo = do
  >     ht <- H.new
  >     H.insert ht 1 1
  >     return ht
  .
  Firstly, this makes it easy to switch to a different hash table implementation,
  and secondly, using a concrete type rather than leaving your functions abstract
  in the HashTable class should allow GHC to optimize away the typeclass
  dictionaries.
  .
  This package accepts a couple of different cabal flags:
  .
    * @unsafe-tricks@, default /ON/. If this flag is enabled, we use some
      unsafe GHC-specific tricks to save indirections (namely @unsafeCoerce#@
      and @reallyUnsafePtrEquality#@. These techniques rely on assumptions
      about the behaviour of the GHC runtime system and, although they've been
      tested and should be safe under normal conditions, are slightly
      dangerous. Caveat emptor. In particular, these techniques are
      incompatible with HPC code coverage reports.
  .
    * @sse41@, default /OFF/. If this flag is enabled, we use some SSE 4.1
      instructions (see <http://en.wikipedia.org/wiki/SSE4>, first available on
      Intel Core 2 processors) to speed up cache-line searches for cuckoo
      hashing.
  .
    * @bounds-checking@, default /OFF/. If this flag is enabled, array accesses
      are bounds-checked.
  .
    * @debug@, default /OFF/. If turned on, we'll rudely spew debug output to
      stdout.
  .
    * @portable@, default /OFF/. If this flag is enabled, we use only pure
      Haskell code and try not to use unportable GHC extensions. Turning this
      flag on forces @unsafe-tricks@ and @sse41@ /OFF/.
  .
  This package has been tested with GHC 7.0.3, on:
  .
    * a MacBook Pro running Snow Leopard with an Intel Core i5 processor,
      running GHC 7.0.3 in 64-bit mode.
  .
    * an Arch Linux desktop with an AMD Phenom II X4 940 quad-core processor.
  .
    * a MacBook Pro running Snow Leopard with an Intel Core 2 Duo processor,
      running GHC 6.12.3 in 32-bit mode.
  .
  Please send bug reports to
  <https://github.com/gregorycollins/hashtables/issues>.

Extra-Source-Files:
  README.md,
  haddock.sh,
  benchmark/hashtable-benchmark.cabal,
  benchmark/LICENSE,
  benchmark/src/Criterion/Collection/Internal/Types.hs,
  benchmark/src/Criterion/Collection/Chart.hs,
  benchmark/src/Criterion/Collection/Main.hs,
  benchmark/src/Criterion/Collection/Types.hs,
  benchmark/src/Criterion/Collection/Sample.hs,
  benchmark/src/Main.hs,
  benchmark/src/Data/Vector/Algorithms/Shuffle.hs,
  benchmark/src/Data/Benchmarks/UnorderedCollections/Distributions.hs,
  benchmark/src/Data/Benchmarks/UnorderedCollections/Types.hs,
  test/compute-overhead/ComputeOverhead.hs,
  test/hashtables-test.cabal,
  test/runTestsAndCoverage.sh,
  test/runTestsNoCoverage.sh,
  test/suite/Data/HashTable/Test/Common.hs,
  test/suite/TestSuite.hs


------------------------------------------------------------------------------
Flag unsafe-tricks
  Description: turn on unsafe GHC tricks
  Default:   True

Flag bounds-checking
  Description: if on, use bounds-checking array accesses
  Default: False

Flag debug
  Description: if on, spew debugging output to stdout
  Default: False

Flag sse41
  Description: if on, use SSE 4.1 extensions to search cache lines very
               efficiently. The portable flag forces this off.
  Default: False

Flag portable
  Description: if on, use only pure Haskell code and no GHC extensions.
  Default: False


Library
  hs-source-dirs:    src

  if !flag(portable)
    C-sources:       cbits/cfuncs.c

  Exposed-modules:   Data.HashTable.Class,
                     Data.HashTable.IO,
                     Data.HashTable.ST.Basic,
                     Data.HashTable.ST.Cuckoo,
                     Data.HashTable.ST.Linear

  Other-modules:     Data.HashTable.Internal.Array,
                     Data.HashTable.Internal.IntArray,
                     Data.HashTable.Internal.CacheLine,
                     Data.HashTable.Internal.CheapPseudoRandomBitStream,
                     Data.HashTable.Internal.UnsafeTricks,
                     Data.HashTable.Internal.Utils,
                     Data.HashTable.Internal.Linear.Bucket

  Build-depends:     base      >= 4   && <5,
                     hashable  >= 1.1 && <2,
<<<<<<< HEAD
                     primitive >= 0.4 && <0.6,
                     vector    >= 0.7 && <0.11
=======
                     primitive,
                     vector    >= 0.7 && < 0.11
>>>>>>> 81ecf9b3

  if flag(portable)
    cpp-options: -DNO_C_SEARCH -DPORTABLE

  if !flag(portable) && flag(unsafe-tricks) && impl(ghc)
    build-depends: ghc-prim
    cpp-options = -DUNSAFETRICKS

  if flag(debug)
    cpp-options: -DDEBUG

  if flag(bounds-checking)
    cpp-options: -DBOUNDS_CHECKING

  if flag(sse41) && !flag(portable)
    cc-options: -DUSE_SSE_4_1 -msse4.1
    cpp-options: -DUSE_SSE_4_1

  ghc-prof-options: -prof -auto-all

  if impl(ghc >= 6.12.0)
    ghc-options: -Wall -fwarn-tabs -funbox-strict-fields -O2
                 -fno-warn-unused-do-bind
  else
    ghc-options: -Wall -fwarn-tabs -funbox-strict-fields -O2
<|MERGE_RESOLUTION|>--- conflicted
+++ resolved
@@ -1,9 +1,5 @@
 Name:                hashtables
-<<<<<<< HEAD
-Version:             1.0.1.8
-=======
-Version:             1.1.0.2
->>>>>>> 81ecf9b3
+Version:             1.1.0.3
 Synopsis:            Mutable hash tables in the ST monad
 Homepage:            http://github.com/gregorycollins/hashtables
 License:             BSD3
@@ -175,13 +171,8 @@
 
   Build-depends:     base      >= 4   && <5,
                      hashable  >= 1.1 && <2,
-<<<<<<< HEAD
-                     primitive >= 0.4 && <0.6,
+                     primitive,
                      vector    >= 0.7 && <0.11
-=======
-                     primitive,
-                     vector    >= 0.7 && < 0.11
->>>>>>> 81ecf9b3
 
   if flag(portable)
     cpp-options: -DNO_C_SEARCH -DPORTABLE
